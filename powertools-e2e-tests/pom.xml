<?xml version="1.0" encoding="UTF-8"?>
<!--
  ~ Copyright 2023 Amazon.com, Inc. or its affiliates.
  ~ Licensed under the Apache License, Version 2.0 (the
  ~ "License"); you may not use this file except in compliance
  ~ with the License.  You may obtain a copy of the License at
  ~     http://www.apache.org/licenses/LICENSE-2.0
  ~ Unless required by applicable law or agreed to in writing, software
  ~ distributed under the License is distributed on an "AS IS" BASIS,
  ~ WITHOUT WARRANTIES OR CONDITIONS OF ANY KIND, either express or implied.
  ~ See the License for the specific language governing permissions and
  ~ limitations under the License.
  ~
  -->

<project xmlns="http://maven.apache.org/POM/4.0.0"
         xmlns:xsi="http://www.w3.org/2001/XMLSchema-instance"
         xsi:schemaLocation="http://maven.apache.org/POM/4.0.0 http://maven.apache.org/xsd/maven-4.0.0.xsd">
    <modelVersion>4.0.0</modelVersion>
    <parent>
        <artifactId>powertools-parent</artifactId>
        <groupId>software.amazon.lambda</groupId>
        <version>1.18.0-SNAPSHOT</version>
    </parent>

    <artifactId>powertools-e2e-tests</artifactId>
    <name>Powertools for AWS Lambda (Java)library End-to-end tests</name>
    <description>Powertools for AWS Lambda (Java)End-To-End Tests</description>

    <properties>
        <maven.compiler.source>1.8</maven.compiler.source>
        <maven.compiler.target>1.8</maven.compiler.target>
        <constructs.version>10.2.69</constructs.version>
<<<<<<< HEAD
        <cdk.version>2.91.0</cdk.version>
=======
        <cdk.version>2.92.0</cdk.version>

        <!-- Don't deploy the e2e tests -->
        <maven.deploy.skip>true</maven.deploy.skip>
>>>>>>> 8d032490
    </properties>

    <dependencies>
        <dependency>
            <groupId>org.apache.logging.log4j</groupId>
            <artifactId>log4j-slf4j2-impl</artifactId>
            <scope>test</scope>
        </dependency>

        <dependency>
            <groupId>software.amazon.awssdk</groupId>
            <artifactId>lambda</artifactId>
            <version>${aws.sdk.version}</version>
            <scope>test</scope>
        </dependency>

        <dependency>
            <groupId>software.amazon.awssdk</groupId>
            <artifactId>dynamodb</artifactId>
            <version>${aws.sdk.version}</version>
            <scope>test</scope>
        </dependency>
        <dependency>
            <groupId>software.amazon.awssdk</groupId>
            <artifactId>kinesis</artifactId>
            <version>${aws.sdk.version}</version>
            <scope>test</scope>
        </dependency>
        <dependency>
            <groupId>software.amazon.awssdk</groupId>
            <artifactId>cloudwatch</artifactId>
            <version>${aws.sdk.version}</version>
            <scope>test</scope>
        </dependency>

        <dependency>
            <groupId>software.amazon.awssdk</groupId>
            <artifactId>xray</artifactId>
            <version>${aws.sdk.version}</version>
            <scope>test</scope>
        </dependency>

        <dependency>
            <groupId>software.amazon.awssdk</groupId>
            <artifactId>sqs</artifactId>
            <version>${aws.sdk.version}</version>
            <scope>test</scope>
        </dependency>

        <dependency>
            <groupId>com.amazonaws</groupId>
            <artifactId>amazon-sqs-java-extended-client-lib</artifactId>
            <version>2.0.3</version>
            <scope>test</scope>
        </dependency>

        <dependency>
            <groupId>software.amazon.awssdk</groupId>
            <artifactId>url-connection-client</artifactId>
            <scope>test</scope>
        </dependency>

        <dependency>
            <groupId>org.junit.jupiter</groupId>
            <artifactId>junit-jupiter-api</artifactId>
            <scope>test</scope>
        </dependency>

        <dependency>
            <groupId>commons-io</groupId>
            <artifactId>commons-io</artifactId>
            <version>2.13.0</version>
        </dependency>

        <dependency>
            <groupId>org.junit.jupiter</groupId>
            <artifactId>junit-jupiter-engine</artifactId>
            <scope>test</scope>
        </dependency>

        <dependency>
            <groupId>org.assertj</groupId>
            <artifactId>assertj-core</artifactId>
            <scope>test</scope>
        </dependency>

        <dependency>
            <groupId>com.evanlennick</groupId>
            <artifactId>retry4j</artifactId>
            <version>0.15.0</version>
            <scope>test</scope>
        </dependency>

        <dependency>
            <groupId>software.amazon.awscdk</groupId>
            <artifactId>aws-cdk-lib</artifactId>
            <version>${cdk.version}</version>
            <scope>test</scope>
        </dependency>

        <dependency>
            <groupId>software.constructs</groupId>
            <artifactId>constructs</artifactId>
            <version>${constructs.version}</version>
            <scope>test</scope>
        </dependency>
        <dependency>
            <groupId>software.amazon.awssdk</groupId>
            <artifactId>s3</artifactId>
            <version>${aws.sdk.version}</version>
            <scope>test</scope>
        </dependency>
        <dependency>
            <groupId>software.amazon.awssdk</groupId>
            <artifactId>cloudformation</artifactId>
            <version>${aws.sdk.version}</version>
            <scope>test</scope>
        </dependency>
        <dependency>
            <groupId>software.amazon.awssdk</groupId>
            <artifactId>sts</artifactId>
            <version>${aws.sdk.version}</version>
            <scope>test</scope>
        </dependency>
        <dependency>
            <groupId>org.yaml</groupId>
            <artifactId>snakeyaml</artifactId>
            <version>2.1</version>
            <scope>test</scope>
        </dependency>
        <dependency>
            <groupId>org.aspectj</groupId>
            <artifactId>aspectjrt</artifactId>
            <scope>compile</scope>
        </dependency>
        <dependency>
            <groupId>software.amazon.lambda</groupId>
            <artifactId>powertools-serialization</artifactId>
            <scope>test</scope>
        </dependency>
    </dependencies>

    <build>
        <plugins>
            <plugin>
                <groupId>org.apache.maven.plugins</groupId>
                <artifactId>maven-checkstyle-plugin</artifactId>
            </plugin>
            <!-- Don't deploy the e2e tests -->
            <plugin>
                <groupId>org.apache.maven.plugins</groupId>
                <artifactId>maven-deploy-plugin</artifactId>
                <configuration>
                    <skip>true</skip>
                </configuration>
            </plugin>
            <plugin>
                <groupId>org.apache.maven.plugins</groupId>
                <artifactId>maven-compiler-plugin</artifactId>
                <version>3.11.0</version>
                <configuration>
                    <source>${maven.compiler.source}</source>
                    <target>${maven.compiler.target}</target>
                    <encoding>UTF-8</encoding>
                </configuration>
            </plugin>
        </plugins>
    </build>

    <profiles>
        <profile>
            <id>e2e</id>
            <build>
                <plugins>
                    <plugin>
                        <groupId>org.apache.maven.plugins</groupId>
                        <artifactId>maven-failsafe-plugin</artifactId>
                        <version>3.1.2</version>
                        <executions>
                            <execution>
                                <goals>
                                    <goal>integration-test</goal>
                                    <goal>verify</goal>
                                </goals>
                            </execution>
                        </executions>
                        <configuration>
                            <skipAfterFailureCount>1</skipAfterFailureCount> <!-- no need to continue / deploy more resources and lose time -->
                            <includes>
                                <include>**/*E2ET.java</include>
                            </includes>
                        </configuration>
                    </plugin>
                </plugins>
            </build>
        </profile>
    </profiles>

</project><|MERGE_RESOLUTION|>--- conflicted
+++ resolved
@@ -31,14 +31,7 @@
         <maven.compiler.source>1.8</maven.compiler.source>
         <maven.compiler.target>1.8</maven.compiler.target>
         <constructs.version>10.2.69</constructs.version>
-<<<<<<< HEAD
-        <cdk.version>2.91.0</cdk.version>
-=======
         <cdk.version>2.92.0</cdk.version>
-
-        <!-- Don't deploy the e2e tests -->
-        <maven.deploy.skip>true</maven.deploy.skip>
->>>>>>> 8d032490
     </properties>
 
     <dependencies>
