<?xml version="1.0" encoding="UTF-8"?>
<project xmlns:xsi="http://www.w3.org/2001/XMLSchema-instance"
         xmlns="http://maven.apache.org/POM/4.0.0"
         xsi:schemaLocation="http://maven.apache.org/POM/4.0.0 http://maven.apache.org/xsd/maven-4.0.0.xsd">
    <modelVersion>4.0.0</modelVersion>
    <parent>
        <groupId>software.amazon.lambda</groupId>
        <artifactId>powertools-parent</artifactId>
<<<<<<< HEAD
        <version>2.0.0-SNAPSHOT</version>
=======
        <version>1.18.0-SNAPSHOT</version>
>>>>>>> 07c31d3e
    </parent>

    <description>A suite of utilities that makes batch message processing using AWS Lambda easier.</description>
    <name>Powertools for AWS Lambda (Java) batch messages</name>

    <build>
        <plugins>
            <plugin>
                <groupId>dev.aspectj</groupId>
                <artifactId>aspectj-maven-plugin</artifactId>
                <configuration>
                    <skip>true</skip>
                </configuration>
            </plugin>
        </plugins>
    </build>

    <artifactId>powertools-batch</artifactId>
    <dependencies>
        <dependency>
            <groupId>com.amazonaws</groupId>
            <artifactId>aws-lambda-java-events</artifactId>
        </dependency>
        <dependency>
            <groupId>com.amazonaws</groupId>
            <artifactId>aws-lambda-java-core</artifactId>
        </dependency>
        <dependency>
            <groupId>software.amazon.lambda</groupId>
            <artifactId>powertools-serialization</artifactId>
            <version>${project.version}</version>
        </dependency>

        <!-- Test dependencies -->
        <dependency>
            <groupId>org.junit.jupiter</groupId>
            <artifactId>junit-jupiter-api</artifactId>
            <scope>test</scope>
        </dependency>
        <dependency>
            <groupId>org.assertj</groupId>
            <artifactId>assertj-core</artifactId>
            <scope>test</scope>
        </dependency>
        <dependency>
            <groupId>com.amazonaws</groupId>
            <artifactId>aws-lambda-java-tests</artifactId>
            <scope>test</scope>
        </dependency>
        <dependency>
            <groupId>org.mockito</groupId>
            <artifactId>mockito-core</artifactId>
            <scope>test</scope>
        </dependency>
        <dependency>
            <groupId>org.mockito</groupId>
            <artifactId>mockito-inline</artifactId>
            <scope>test</scope>
        </dependency>
    </dependencies>

</project><|MERGE_RESOLUTION|>--- conflicted
+++ resolved
@@ -6,11 +6,7 @@
     <parent>
         <groupId>software.amazon.lambda</groupId>
         <artifactId>powertools-parent</artifactId>
-<<<<<<< HEAD
         <version>2.0.0-SNAPSHOT</version>
-=======
-        <version>1.18.0-SNAPSHOT</version>
->>>>>>> 07c31d3e
     </parent>
 
     <description>A suite of utilities that makes batch message processing using AWS Lambda easier.</description>
