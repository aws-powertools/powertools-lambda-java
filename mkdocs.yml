site_name: Powertools for AWS Lambda (Java)
site_description: Powertools for AWS Lambda (Java)
site_author: Amazon Web Services
site_url: https://docs.powertools.aws.dev/lambda-java/
nav:
  - Homepage: index.md
  - Changelog: changelog.md
  - FAQs: FAQs.md
  - Core utilities:
      - core/logging.md
      - core/tracing.md
      - core/metrics.md
  - Utilities:
      - utilities/idempotency.md
      - utilities/parameters.md
      - utilities/sqs_large_message_handling.md
      - utilities/batch.md
      - utilities/validation.md
      - utilities/custom_resources.md
      - utilities/serialization.md

theme:
  name: material
  font:
    text: Ubuntu
  palette:
    - scheme: default
      primary: deep purple
      toggle:
        icon: material/toggle-switch-off-outline
        name: Switch to dark mode
    - scheme: slate
      primary: indigo
      accent: teal
      toggle:
        icon: material/toggle-switch
        name: Switch to light mode
  features:
    - navigation.sections
    - navigation.expand
    - content.tabs.link
  icon:
    repo: fontawesome/brands/github
  logo: media/aws-logo-light.svg
  favicon: media/aws-logo-light.svg
  custom_dir: docs/overrides

markdown_extensions:
  - admonition
  - pymdownx.inlinehilite
  - pymdownx.highlight:
      linenums: true
  - pymdownx.superfences
  - pymdownx.tabbed:
      alternate_style: true
  - pymdownx.details
  - pymdownx.snippets:
      base_path: '.'
      check_paths: true
  - pymdownx.superfences:
      custom_fences:
        - name: mermaid
          class: mermaid
          format: !!python/name:pymdownx.superfences.fence_code_format
  - meta
  - toc:
      permalink: true
      toc_depth: 4
  - attr_list

copyright: Copyright &copy; 2021 Amazon Web Services

plugins:
  - git-revision-date
  - search
  - macros

extra_css:
  - stylesheets/extra.css
extra_javascript:
  - javascript/aws-amplify.min.js
  - javascript/extra.js

extra:
  powertools:
<<<<<<< HEAD
    version: 2.0.0-beta
=======
    version: 1.17.0-SNAPSHOT
>>>>>>> cd8b00a7

repo_url: https://github.com/aws-powertools/powertools-lambda-java
edit_uri: edit/main/docs<|MERGE_RESOLUTION|>--- conflicted
+++ resolved
@@ -83,11 +83,7 @@
 
 extra:
   powertools:
-<<<<<<< HEAD
-    version: 2.0.0-beta
-=======
-    version: 1.17.0-SNAPSHOT
->>>>>>> cd8b00a7
+    version: 2.0.0-SNAPSHOT
 
 repo_url: https://github.com/aws-powertools/powertools-lambda-java
 edit_uri: edit/main/docs