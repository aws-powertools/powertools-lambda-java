/*
 * Copyright 2023 Amazon.com, Inc. or its affiliates.
 * Licensed under the Apache License, Version 2.0 (the
 * "License"); you may not use this file except in compliance
 * with the License.  You may obtain a copy of the License at
 *     http://www.apache.org/licenses/LICENSE-2.0
 * Unless required by applicable law or agreed to in writing, software
 * distributed under the License is distributed on an "AS IS" BASIS,
 * WITHOUT WARRANTIES OR CONDITIONS OF ANY KIND, either express or implied.
 * See the License for the specific language governing permissions and
 * limitations under the License.
 *
 */

package software.amazon.lambda.powertools.metrics.internal;

import static software.amazon.lambda.powertools.common.internal.LambdaHandlerProcessor.coldStartDone;
import static software.amazon.lambda.powertools.common.internal.LambdaHandlerProcessor.extractContext;
import static software.amazon.lambda.powertools.common.internal.LambdaHandlerProcessor.isHandlerMethod;

import org.aspectj.lang.ProceedingJoinPoint;
import org.aspectj.lang.annotation.Around;
import org.aspectj.lang.annotation.Aspect;
import org.aspectj.lang.annotation.Pointcut;
<<<<<<< HEAD
import org.crac.Core;
import org.crac.Resource;
import software.amazon.cloudwatchlogs.emf.logger.MetricsLogger;
import software.amazon.cloudwatchlogs.emf.model.DimensionSet;
import software.amazon.cloudwatchlogs.emf.model.MetricsContext;
import software.amazon.cloudwatchlogs.emf.model.Unit;
import software.amazon.lambda.powertools.common.internal.ClassPreLoader;
=======

import com.amazonaws.services.lambda.runtime.Context;

import software.amazon.lambda.powertools.common.internal.LambdaConstants;
>>>>>>> 871a844d
import software.amazon.lambda.powertools.common.internal.LambdaHandlerProcessor;
import software.amazon.lambda.powertools.metrics.FlushMetrics;
import software.amazon.lambda.powertools.metrics.Metrics;
import software.amazon.lambda.powertools.metrics.MetricsFactory;
import software.amazon.lambda.powertools.metrics.model.DimensionSet;

@Aspect
public class LambdaMetricsAspect implements Resource {
    public static final String TRACE_ID_PROPERTY = "xray_trace_id";
    public static final String REQUEST_ID_PROPERTY = "function_request_id";
<<<<<<< HEAD
    private static final String NAMESPACE = System.getenv("POWERTOOLS_METRICS_NAMESPACE");

    public LambdaMetricsAspect() {
        Core.getGlobalContext().register(this);
    }

    private static String service(Metrics metrics) {
        return !"".equals(metrics.service()) ? metrics.service() : serviceName();
    }
=======
    private static final String SERVICE_DIMENSION = "Service";
    private static final String FUNCTION_NAME_ENV_VAR = "POWERTOOLS_METRICS_FUNCTION_NAME";
>>>>>>> 871a844d

    private String functionName(FlushMetrics metrics, Context context) {
        if (!"".equals(metrics.functionName())) {
            return metrics.functionName();
        }

        String envFunctionName = System.getenv(FUNCTION_NAME_ENV_VAR);
        if (envFunctionName != null && !envFunctionName.isEmpty()) {
            return envFunctionName;
        }

        return context != null ? context.getFunctionName() : null;
    }

    private String serviceNameWithFallback(FlushMetrics metrics) {
        if (!"".equals(metrics.service())) {
            return metrics.service();
        }
        return LambdaHandlerProcessor.serviceName();
    }

    @SuppressWarnings({ "EmptyMethod" })
    @Pointcut("@annotation(metrics)")
    public void callAt(FlushMetrics metrics) {
        // AspectJ point cut referenced in around() method
    }

    @Around(value = "callAt(metrics) && execution(@FlushMetrics * *.*(..))", argNames = "pjp,metrics")
    public Object around(ProceedingJoinPoint pjp,
            FlushMetrics metrics) throws Throwable {
        Object[] proceedArgs = pjp.getArgs();

        if (isHandlerMethod(pjp)) {
            Metrics metricsInstance = MetricsFactory.getMetricsInstance();

            // The MetricsFactory applies default settings from the environment or can be configured by the
            // MetricsBuilder. We only overwrite settings if they are explicitly set in the @FlushMetrics
            // annotation.
            if (!"".equals(metrics.namespace())) {
                metricsInstance.setNamespace(metrics.namespace());
            }

            // We only overwrite the default dimensions if the user didn't overwrite them previously. This means that
            // they are either empty or only contain the default "Service" dimension.
            if (!"".equals(metrics.service().trim())
                    && (metricsInstance.getDefaultDimensions().getDimensionKeys().size() <= 1
                            || metricsInstance.getDefaultDimensions().getDimensionKeys().contains(SERVICE_DIMENSION))) {
                metricsInstance.setDefaultDimensions(DimensionSet.of(SERVICE_DIMENSION, metrics.service()));
            }

            metricsInstance.setRaiseOnEmptyMetrics(metrics.raiseOnEmptyMetrics());

            // Add trace ID metadata if available
            LambdaHandlerProcessor.getXrayTraceId()
                    .ifPresent(traceId -> metricsInstance.addMetadata(TRACE_ID_PROPERTY, traceId));

            captureColdStartMetricIfEnabled(extractContext(pjp), metrics);

            try {
                return pjp.proceed(proceedArgs);
            } finally {
                coldStartDone();
                metricsInstance.flush();
            }
        }

        return pjp.proceed(proceedArgs);
    }

    private void captureColdStartMetricIfEnabled(Context extractedContext, FlushMetrics metrics) {
        if (extractedContext == null) {
            return;
        }

        Metrics metricsInstance = MetricsFactory.getMetricsInstance();
        metricsInstance.addMetadata(REQUEST_ID_PROPERTY, extractedContext.getAwsRequestId());

        // Only capture cold start metrics if enabled on annotation
        if (metrics.captureColdStart()) {
            // Get function name from annotation or context
            String funcName = functionName(metrics, extractedContext);

            DimensionSet coldStartDimensions = new DimensionSet();

            // Get service name from metrics instance default dimensions or fallback
            String serviceName = metricsInstance.getDefaultDimensions().getDimensions().getOrDefault(
                    SERVICE_DIMENSION,
                    serviceNameWithFallback(metrics));

            // Only add service if it is not undefined
            if (!LambdaConstants.SERVICE_UNDEFINED.equals(serviceName)) {
                coldStartDimensions.addDimension(SERVICE_DIMENSION, serviceName);
            }

            // Add function name
            coldStartDimensions.addDimension("FunctionName",
                    funcName != null ? funcName : extractedContext.getFunctionName());

            metricsInstance.captureColdStartMetric(extractedContext, coldStartDimensions);
        }
    }

    @Override
    public void beforeCheckpoint(org.crac.Context<? extends Resource> context) throws Exception {
        ClassPreLoader.preloadClasses();
    }

    @Override
    public void afterRestore(org.crac.Context<? extends Resource> context) throws Exception {
    }
}<|MERGE_RESOLUTION|>--- conflicted
+++ resolved
@@ -22,20 +22,14 @@
 import org.aspectj.lang.annotation.Around;
 import org.aspectj.lang.annotation.Aspect;
 import org.aspectj.lang.annotation.Pointcut;
-<<<<<<< HEAD
+
 import org.crac.Core;
 import org.crac.Resource;
-import software.amazon.cloudwatchlogs.emf.logger.MetricsLogger;
-import software.amazon.cloudwatchlogs.emf.model.DimensionSet;
-import software.amazon.cloudwatchlogs.emf.model.MetricsContext;
-import software.amazon.cloudwatchlogs.emf.model.Unit;
-import software.amazon.lambda.powertools.common.internal.ClassPreLoader;
-=======
 
 import com.amazonaws.services.lambda.runtime.Context;
 
+import software.amazon.lambda.powertools.common.internal.ClassPreLoader;
 import software.amazon.lambda.powertools.common.internal.LambdaConstants;
->>>>>>> 871a844d
 import software.amazon.lambda.powertools.common.internal.LambdaHandlerProcessor;
 import software.amazon.lambda.powertools.metrics.FlushMetrics;
 import software.amazon.lambda.powertools.metrics.Metrics;
@@ -46,20 +40,12 @@
 public class LambdaMetricsAspect implements Resource {
     public static final String TRACE_ID_PROPERTY = "xray_trace_id";
     public static final String REQUEST_ID_PROPERTY = "function_request_id";
-<<<<<<< HEAD
-    private static final String NAMESPACE = System.getenv("POWERTOOLS_METRICS_NAMESPACE");
+    private static final String SERVICE_DIMENSION = "Service";
+    private static final String FUNCTION_NAME_ENV_VAR = "POWERTOOLS_METRICS_FUNCTION_NAME";
 
     public LambdaMetricsAspect() {
         Core.getGlobalContext().register(this);
     }
-
-    private static String service(Metrics metrics) {
-        return !"".equals(metrics.service()) ? metrics.service() : serviceName();
-    }
-=======
-    private static final String SERVICE_DIMENSION = "Service";
-    private static final String FUNCTION_NAME_ENV_VAR = "POWERTOOLS_METRICS_FUNCTION_NAME";
->>>>>>> 871a844d
 
     private String functionName(FlushMetrics metrics, Context context) {
         if (!"".equals(metrics.functionName())) {
