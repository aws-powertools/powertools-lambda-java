--- conflicted
+++ resolved
@@ -26,7 +26,6 @@
         <log4j.version>2.20.0</log4j.version>
         <maven.compiler.source>1.8</maven.compiler.source>
         <maven.compiler.target>1.8</maven.compiler.target>
-        <aspectj.version>1.9.20</aspectj.version>
     </properties>
 
     <dependencies>
@@ -65,38 +64,6 @@
             <artifactId>log4j-api</artifactId>
             <version>${log4j.version}</version>
         </dependency>
-<<<<<<< HEAD
-        <dependency>
-            <groupId>org.aspectj</groupId>
-            <artifactId>aspectjrt</artifactId>
-            <version>${aspectj.version}</version>
-        </dependency>
-
-        <dependency>
-            <groupId>org.mockito</groupId>
-            <artifactId>mockito-core</artifactId>
-            <version>4.11.0</version>
-            <scope>test</scope>
-        </dependency>
-        <dependency>
-            <groupId>org.junit.jupiter</groupId>
-            <artifactId>junit-jupiter-api</artifactId>
-            <version>5.9.3</version>
-            <scope>test</scope>
-        </dependency>
-        <dependency>
-            <groupId>com.amazonaws</groupId>
-            <artifactId>DynamoDBLocal</artifactId>
-            <version>1.22.0</version>
-            <scope>test</scope>
-        </dependency>
-        <dependency>
-            <groupId>com.amazonaws</groupId>
-            <artifactId>aws-lambda-java-tests</artifactId>
-            <version>1.1.1</version>
-        </dependency>
-=======
->>>>>>> 5f26c768
     </dependencies>
 
     <build>
@@ -131,13 +98,6 @@
                         </goals>
                     </execution>
                 </executions>
-                <dependencies>
-                    <dependency>
-                        <groupId>org.aspectj</groupId>
-                        <artifactId>aspectjtools</artifactId>
-                        <version>${aspectj.version}</version>
-                    </dependency>
-                </dependencies>
             </plugin>
             <plugin>
                 <groupId>org.apache.maven.plugins</groupId>
@@ -185,7 +145,8 @@
                         <configuration>
                             <createDependencyReducedPom>false</createDependencyReducedPom>
                             <transformers>
-                                <transformer implementation="org.apache.logging.log4j.maven.plugins.shade.transformer.Log4j2PluginCacheFileTransformer"/>
+                                <transformer
+                                        implementation="org.apache.logging.log4j.maven.plugins.shade.transformer.Log4j2PluginCacheFileTransformer"/>
                             </transformers>
                         </configuration>
                     </execution>
@@ -198,6 +159,7 @@
                     </dependency>
                 </dependencies>
             </plugin>
+            <!-- Don't deploy the example -->
             <plugin>
                 <groupId>org.apache.maven.plugins</groupId>
                 <artifactId>maven-deploy-plugin</artifactId>
@@ -225,6 +187,61 @@
             <properties>
                 <aspectj.version>1.9.7</aspectj.version>
             </properties>
+            <dependencyManagement>
+                <dependencies>
+                    <dependency>
+                        <groupId>org.aspectj</groupId>
+                        <artifactId>aspectjtools</artifactId>
+                        <version>${aspectj.version}</version>
+                    </dependency>
+                </dependencies>
+            </dependencyManagement>
+            <build>
+                <pluginManagement>
+                    <plugins>
+                        <plugin>
+                            <groupId>dev.aspectj</groupId>
+                            <artifactId>aspectj-maven-plugin</artifactId>
+                            <version>${aspectj.plugin.version}</version>
+                            <configuration>
+                                <source>${maven.compiler.source}</source>
+                                <target>${maven.compiler.target}</target>
+                                <complianceLevel>${maven.compiler.target}</complianceLevel>
+                                <aspectLibraries>
+                                    <aspectLibrary>
+                                        <groupId>software.amazon.lambda</groupId>
+                                        <artifactId>powertools-tracing</artifactId>
+                                    </aspectLibrary>
+                                    <aspectLibrary>
+                                        <groupId>software.amazon.lambda</groupId>
+                                        <artifactId>powertools-logging</artifactId>
+                                    </aspectLibrary>
+                                    <aspectLibrary>
+                                        <groupId>software.amazon.lambda</groupId>
+                                        <artifactId>powertools-idempotency</artifactId>
+                                    </aspectLibrary>
+                                </aspectLibraries>
+                            </configuration>
+                            <executions>
+                                <execution>
+                                    <goals>
+                                        <goal>compile</goal>
+                                        <goal>test-compile</goal>
+                                    </goals>
+                                </execution>
+                            </executions>
+                            <!-- Enforce aspectJ 1.9.7 -->
+                            <dependencies>
+                                <dependency>
+                                    <groupId>org.aspectj</groupId>
+                                    <artifactId>aspectjtools</artifactId>
+                                    <version>${aspectj.version}</version>
+                                </dependency>
+                            </dependencies>
+                        </plugin>
+                    </plugins>
+                </pluginManagement>
+            </build>
         </profile>
     </profiles>
     <repositories>
