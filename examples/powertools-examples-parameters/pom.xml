--- conflicted
+++ resolved
@@ -10,7 +10,6 @@
     <properties>
         <maven.compiler.source>1.8</maven.compiler.source>
         <maven.compiler.target>1.8</maven.compiler.target>
-        <aspectj.version>1.9.20</aspectj.version>
     </properties>
 
     <dependencies>
@@ -34,34 +33,6 @@
             <artifactId>aws-lambda-java-events</artifactId>
             <version>3.11.3</version>
         </dependency>
-<<<<<<< HEAD
-        <dependency>
-            <groupId>org.aspectj</groupId>
-            <artifactId>aspectjrt</artifactId>
-            <version>${aspectj.version}</version>
-        </dependency>
-
-        <!-- Test dependencies -->
-        <dependency>
-            <groupId>org.mockito</groupId>
-            <artifactId>mockito-core</artifactId>
-            <version>5.1.1</version>
-            <scope>test</scope>
-        </dependency>
-        <dependency>
-            <groupId>org.junit.jupiter</groupId>
-            <artifactId>junit-jupiter-api</artifactId>
-            <version>5.9.3</version>
-            <scope>test</scope>
-        </dependency>
-        <dependency>
-            <groupId>org.junit.jupiter</groupId>
-            <artifactId>junit-jupiter-engine</artifactId>
-            <version>5.9.3</version>
-            <scope>test</scope>
-        </dependency>
-=======
->>>>>>> 5f26c768
     </dependencies>
 
     <build>
@@ -94,14 +65,8 @@
                         </goals>
                     </execution>
                 </executions>
-                <dependencies>
-                    <dependency>
-                        <groupId>org.aspectj</groupId>
-                        <artifactId>aspectjtools</artifactId>
-                        <version>${aspectj.version}</version>
-                    </dependency>
-                </dependencies>
             </plugin>
+            <!-- Don't deploy the example -->
             <plugin>
                 <groupId>org.apache.maven.plugins</groupId>
                 <artifactId>maven-deploy-plugin</artifactId>
@@ -129,6 +94,50 @@
             <properties>
                 <aspectj.version>1.9.7</aspectj.version>
             </properties>
+            <dependencyManagement>
+                <dependencies>
+                    <dependency>
+                        <groupId>org.aspectj</groupId>
+                        <artifactId>aspectjtools</artifactId>
+                        <version>${aspectj.version}</version>
+                    </dependency>
+                </dependencies>
+            </dependencyManagement>
+            <build>
+                <pluginManagement>
+                    <plugins>
+                        <plugin>
+                            <groupId>dev.aspectj</groupId>
+                            <artifactId>aspectj-maven-plugin</artifactId>
+                            <version>${aspectj.plugin.version}</version>
+                            <configuration>
+                                <source>${maven.compiler.source}</source>
+                                <target>${maven.compiler.target}</target>
+                                <complianceLevel>${maven.compiler.target}</complianceLevel>
+                                <Xlint>ignore</Xlint>
+                                <encoding>UTF-8</encoding>
+                            </configuration>
+                            <executions>
+                                <execution>
+                                    <phase>process-sources</phase>
+                                    <goals>
+                                        <goal>compile</goal>
+                                        <goal>test-compile</goal>
+                                    </goals>
+                                </execution>
+                            </executions>
+                            <!-- Enforce aspectJ 1.9.7 -->
+                            <dependencies>
+                                <dependency>
+                                    <groupId>org.aspectj</groupId>
+                                    <artifactId>aspectjtools</artifactId>
+                                    <version>${aspectj.version}</version>
+                                </dependency>
+                            </dependencies>
+                        </plugin>
+                    </plugins>
+                </pluginManagement>
+            </build>
         </profile>
     </profiles>
 </project>