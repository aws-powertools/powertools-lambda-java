--- conflicted
+++ resolved
@@ -24,7 +24,6 @@
     <properties>
         <maven.compiler.source>1.8</maven.compiler.source>
         <maven.compiler.target>1.8</maven.compiler.target>
-        <aspectj.version>1.9.20</aspectj.version>
     </properties>
 
     <dependencies>
@@ -43,34 +42,6 @@
             <artifactId>aws-lambda-java-core</artifactId>
             <version>1.2.3</version>
         </dependency>
-<<<<<<< HEAD
-        <dependency>
-            <groupId>org.aspectj</groupId>
-            <artifactId>aspectjrt</artifactId>
-            <version>${aspectj.version}</version>
-        </dependency>
-
-        <!-- Test dependencies -->
-        <dependency>
-            <groupId>org.mockito</groupId>
-            <artifactId>mockito-core</artifactId>
-            <version>4.11.0</version>
-            <scope>test</scope>
-        </dependency>
-        <dependency>
-            <groupId>org.junit.jupiter</groupId>
-            <artifactId>junit-jupiter-api</artifactId>
-            <version>5.9.3</version>
-            <scope>test</scope>
-        </dependency>
-        <dependency>
-            <groupId>org.junit.jupiter</groupId>
-            <artifactId>junit-jupiter-engine</artifactId>
-            <version>5.9.3</version>
-            <scope>test</scope>
-        </dependency>
-=======
->>>>>>> 5f26c768
     </dependencies>
 
     <build>
@@ -97,13 +68,14 @@
                         </goals>
                     </execution>
                 </executions>
-                <dependencies>
-                    <dependency>
-                        <groupId>org.aspectj</groupId>
-                        <artifactId>aspectjtools</artifactId>
-                        <version>${aspectj.version}</version>
-                    </dependency>
-                </dependencies>
+            </plugin>
+            <!-- Don't deploy the example -->
+            <plugin>
+                <groupId>org.apache.maven.plugins</groupId>
+                <artifactId>maven-deploy-plugin</artifactId>
+                <configuration>
+                    <skip>true</skip>
+                </configuration>
             </plugin>
         </plugins>
     </build>
@@ -125,6 +97,53 @@
             <properties>
                 <aspectj.version>1.9.7</aspectj.version>
             </properties>
+            <dependencyManagement>
+                <dependencies>
+                    <dependency>
+                        <groupId>org.aspectj</groupId>
+                        <artifactId>aspectjtools</artifactId>
+                        <version>${aspectj.version}</version>
+                    </dependency>
+                </dependencies>
+            </dependencyManagement>
+            <build>
+                <pluginManagement>
+                    <plugins>
+                        <plugin>
+                            <groupId>dev.aspectj</groupId>
+                            <artifactId>aspectj-maven-plugin</artifactId>
+                            <version>${aspectj.plugin.version}</version>
+                            <configuration>
+                                <source>${maven.compiler.source}</source>
+                                <target>${maven.compiler.target}</target>
+                                <complianceLevel>${maven.compiler.target}</complianceLevel>
+                                <aspectLibraries>
+                                    <aspectLibrary>
+                                        <groupId>software.amazon.lambda</groupId>
+                                        <artifactId>powertools-validation</artifactId>
+                                    </aspectLibrary>
+                                </aspectLibraries>
+                            </configuration>
+                            <executions>
+                                <execution>
+                                    <goals>
+                                        <goal>compile</goal>
+                                        <goal>test-compile</goal>
+                                    </goals>
+                                </execution>
+                            </executions>
+                            <!-- Enforce aspectJ 1.9.7 -->
+                            <dependencies>
+                                <dependency>
+                                    <groupId>org.aspectj</groupId>
+                                    <artifactId>aspectjtools</artifactId>
+                                    <version>${aspectj.version}</version>
+                                </dependency>
+                            </dependencies>
+                        </plugin>
+                    </plugins>
+                </pluginManagement>
+            </build>
         </profile>
     </profiles>
 </project>