--- conflicted
+++ resolved
@@ -13,13 +13,8 @@
         <maven.compiler.source>11</maven.compiler.source>
         <maven.compiler.target>11</maven.compiler.target>
         <lambda.core.version>1.3.0</lambda.core.version>
-<<<<<<< HEAD
         <lambda.events.version>3.16.1</lambda.events.version>
-        <aws.sdk.version>2.31.78</aws.sdk.version>
-=======
-        <lambda.events.version>3.16.0</lambda.events.version>
         <aws.sdk.version>2.32.5</aws.sdk.version>
->>>>>>> 2bb51d80
         <aspectj.version>1.9.20.1</aspectj.version>
 
     </properties>
