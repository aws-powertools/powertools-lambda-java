# Powertools for AWS Lambda (Java)

![aws provider](https://img.shields.io/badge/provider-AWS-orange?logo=amazon-aws&color=ff9900) ![Build status](https://github.com/aws-powertools/powertools-lambda-java/actions/workflows/build.yml/badge.svg) ![Maven Central](https://img.shields.io/maven-central/v/software.amazon.lambda/powertools-parent) [![codecov.io](https://codecov.io/github/aws-powertools/powertools-lambda-java/branch/main/graphs/badge.svg)](https://app.codecov.io/gh/aws-powertools/powertools-lambda-java)


Powertools for AWS Lambda (Java) is a developer toolkit to implement Serverless best practices and increase developer velocity.

> Also available in [Python](https://github.com/aws-powertools/powertools-lambda-python), [TypeScript](https://github.com/aws-powertools/powertools-lambda-typescript), and [.NET](https://github.com/aws-powertools/powertools-lambda-dotnet).

**[📜Documentation](https://docs.powertools.aws.dev/lambda-java/)** | **[Feature request](https://github.com/aws-powertools/powertools-lambda-java/issues/new?assignees=&labels=feature-request%2C+triage&template=feature_request.md&title=)** | **[🐛Bug Report](https://github.com/aws-powertools/powertools-lambda-java/issues/new?assignees=&labels=bug%2C+triage&template=bug_report.md&title=)** | **[Detailed blog post](https://aws.amazon.com/blogs/opensource/simplifying-serverless-best-practices-with-aws-lambda-powertools-java/)**

### Installation

Powertools for AWS Lambda (Java) is available in Maven Central. You can use your favourite dependency management tool to install it

* [maven](https://maven.apache.org/):
```xml
<dependencies>
    ...
    <dependency>
        <groupId>software.amazon.lambda</groupId>
        <artifactId>powertools-tracing</artifactId>
<<<<<<< HEAD
        <version>2.0.0-beta</version>
=======
        <version>1.17.0-SNAPSHOT</version>
>>>>>>> cd8b00a7
    </dependency>
    <dependency>
        <groupId>software.amazon.lambda</groupId>
        <artifactId>powertools-logging</artifactId>
<<<<<<< HEAD
        <version>2.0.0-beta</version>
=======
        <version>1.17.0-SNAPSHOT</version>
>>>>>>> cd8b00a7
    </dependency>
    <dependency>
        <groupId>software.amazon.lambda</groupId>
        <artifactId>powertools-metrics</artifactId>
<<<<<<< HEAD
        <version>2.0.0-beta</version>
=======
        <version>1.17.0-SNAPSHOT</version>
>>>>>>> cd8b00a7
    </dependency>
    ...
</dependencies>
```

And configure the aspectj-maven-plugin to compile-time weave (CTW) the aws-lambda-powertools-java aspects into your project:

```xml
<build>
    <plugins>
        ...
        <plugin>
             <groupId>dev.aspectj</groupId>
             <artifactId>aspectj-maven-plugin</artifactId>
             <version>1.13.1</version>
             <configuration>
                 <source>1.8</source>
                 <target>1.8</target>
                 <complianceLevel>1.8</complianceLevel>
                 <aspectLibraries>
                     <aspectLibrary>
                         <groupId>software.amazon.lambda</groupId>
                         <artifactId>powertools-logging</artifactId>
                     </aspectLibrary>
                     <aspectLibrary>
                         <groupId>software.amazon.lambda</groupId>
                         <artifactId>powertools-tracing</artifactId>
                     </aspectLibrary>
                     <aspectLibrary>
                         <groupId>software.amazon.lambda</groupId>
                         <artifactId>powertools-metrics</artifactId>
                     </aspectLibrary>
                 </aspectLibraries>
             </configuration>
             <executions>
                 <execution>
                     <goals>
                         <goal>compile</goal>
                     </goals>
                 </execution>
             </executions>
        </plugin>
        ...
    </plugins>
</build>
```

## Example

See the **[examples](examples)**  directory for example projects showcasing usage of different utilities.

Have a demo project to contribute which showcase usage of different utilities from powertools? We are happy to accept it [here](CONTRIBUTING.md#security-issue-notifications).

## Credits

* [MkDocs](https://www.mkdocs.org/)
* [Material for MkDocs](https://squidfunk.github.io/mkdocs-material/)

## License

This library is licensed under the Apache License, Version 2.0. See the LICENSE file.<|MERGE_RESOLUTION|>--- conflicted
+++ resolved
@@ -20,29 +20,17 @@
     <dependency>
         <groupId>software.amazon.lambda</groupId>
         <artifactId>powertools-tracing</artifactId>
-<<<<<<< HEAD
-        <version>2.0.0-beta</version>
-=======
-        <version>1.17.0-SNAPSHOT</version>
->>>>>>> cd8b00a7
+        <version>2.0.0-SNAPSHOT</version>
     </dependency>
     <dependency>
         <groupId>software.amazon.lambda</groupId>
         <artifactId>powertools-logging</artifactId>
-<<<<<<< HEAD
-        <version>2.0.0-beta</version>
-=======
-        <version>1.17.0-SNAPSHOT</version>
->>>>>>> cd8b00a7
+        <version>2.0.0-SNAPSHOT</version>
     </dependency>
     <dependency>
         <groupId>software.amazon.lambda</groupId>
         <artifactId>powertools-metrics</artifactId>
-<<<<<<< HEAD
-        <version>2.0.0-beta</version>
-=======
-        <version>1.17.0-SNAPSHOT</version>
->>>>>>> cd8b00a7
+        <version>2.0.0-SNAPSHOT</version>
     </dependency>
     ...
 </dependencies>
