--- conflicted
+++ resolved
@@ -58,11 +58,7 @@
         with:
           distribution: 'zulu'
           java-version: ${{ matrix.java }}
-<<<<<<< HEAD
-          cache: maven
-=======
           cache: 'maven'
->>>>>>> 482778be
       - name: Build with Maven
         run: mvn -Pbuild-without-spotbugs -B package --file pom.xml
       - name: Upload coverage to Codecov
