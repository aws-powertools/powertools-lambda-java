--- conflicted
+++ resolved
@@ -61,11 +61,7 @@
           java-version: ${{ matrix.java }}
           cache: 'maven'
       - name: Build with Maven
-<<<<<<< HEAD
-        run: mvn -B package --file pom.xml
-=======
-        run: mvn -Pbuild-without-spotbugs -B install --file pom.xml
->>>>>>> f30407cc
+        run: mvn -B install --file pom.xml
       - name: Upload coverage to Codecov
         uses: codecov/codecov-action@d9f34f8cd5cb3b3eb79b3e4b5dae3a16df499a70 # 3.1.1
         if: ${{ matrix.java == '11' }} # publish results once
