--- conflicted
+++ resolved
@@ -73,11 +73,11 @@
         run: mvn -B install --file pom.xml
       - name: Build Gradle Example - Java
         if: ${{ matrix.java == '8' }} # Gradle example can only be built on Java 8
-        working-directory: examples/powertools-examples-core/gradle
+        working-directory: examples/powertools-examples-core-utilities/gradle
         run: ./gradlew build
       - name: Build Gradle Example - Kotlin
         if: ${{ matrix.java == '8' }} # Gradle example can only be built on Java 8
-        working-directory: examples/powertools-examples-core/kotlin
+        working-directory: examples/powertools-examples-core-utilities/kotlin
         run: ./gradlew build
       - name: Setup Terraform
         if: ${{ matrix.java == '11' }}
@@ -89,7 +89,7 @@
           role-to-assume: ${{ secrets.AWS_ROLE_ARN_TO_ASSUME }}
           aws-region: ${{ env.AWS_REGION }}
       - name: Terraform validate
-        working-directory: examples/powertools-examples-core/terraform
+        working-directory: examples/powertools-examples-core-utilities/terraform
         if: ${{ matrix.java == '11' }}
         run: |
           terraform -version
@@ -103,14 +103,9 @@
         working-directory: examples/powertools-examples-core/terraform
         if: ${{ matrix.java == '11' }}
         run: |
-<<<<<<< HEAD
-          cd examples/powertools-examples-core-utilities/gradle
-          ./gradlew build
-=======
           tflint --version
           tflint --init
           tflint -f compact
->>>>>>> 5f26c768
       - name: Upload coverage to Codecov
         uses: codecov/codecov-action@d9f34f8cd5cb3b3eb79b3e4b5dae3a16df499a70 # v3.1.1
         if: ${{ matrix.java == '11' }} # publish results once
