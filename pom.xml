<?xml version="1.0" encoding="UTF-8"?>
<!--
  ~ Copyright 2023 Amazon.com, Inc. or its affiliates.
  ~ Licensed under the Apache License, Version 2.0 (the
  ~ "License"); you may not use this file except in compliance
  ~ with the License.  You may obtain a copy of the License at
  ~     http://www.apache.org/licenses/LICENSE-2.0
  ~ Unless required by applicable law or agreed to in writing, software
  ~ distributed under the License is distributed on an "AS IS" BASIS,
  ~ WITHOUT WARRANTIES OR CONDITIONS OF ANY KIND, either express or implied.
  ~ See the License for the specific language governing permissions and
  ~ limitations under the License.
  ~
  -->

<project xmlns="http://maven.apache.org/POM/4.0.0"
         xmlns:xsi="http://www.w3.org/2001/XMLSchema-instance"
         xsi:schemaLocation="http://maven.apache.org/POM/4.0.0 http://maven.apache.org/xsd/maven-4.0.0.xsd">
    <modelVersion>4.0.0</modelVersion>

    <groupId>software.amazon.lambda</groupId>
    <artifactId>powertools-parent</artifactId>
    <version>2.0.0-SNAPSHOT</version>
    <packaging>pom</packaging>

    <name>Powertools for AWS Lambda (Java) - Parent</name>
    <description>
        A suite of utilities for AWS Lambda Functions that makes tracing with AWS X-Ray, structured logging and creating custom metrics asynchronously easier.
    </description>
    <url>https://aws.amazon.com/lambda/</url>
    <issueManagement>
        <system>GitHub Issues</system>
        <url>https://github.com/aws-powertools/powertools-lambda-java/issues</url>
    </issueManagement>
    <licenses>
        <license>
            <name>Apache License, Version 2.0</name>
            <url>https://aws.amazon.com/apache2.0</url>
            <distribution>repo</distribution>
        </license>
    </licenses>

    <modules>
        <module>powertools-common</module>
        <module>powertools-serialization</module>
        <module>powertools-logging</module>
        <module>powertools-logging/powertools-logging-log4j</module>
        <module>powertools-logging/powertools-logging-logback</module>
        <module>powertools-tracing</module>
        <module>powertools-metrics</module>
        <module>powertools-parameters</module>
        <module>powertools-validation</module>
        <module>powertools-cloudformation</module>
        <module>powertools-idempotency</module>
        <module>powertools-large-messages</module>
        <module>powertools-e2e-tests</module>
        <module>powertools-batch</module>
        <module>powertools-parameters/powertools-parameters-ssm</module>
        <module>powertools-parameters/powertools-parameters-secrets</module>
        <module>powertools-parameters/powertools-parameters-dynamodb</module>
        <module>powertools-parameters/powertools-parameters-appconfig</module>
        <module>powertools-parameters/powertools-parameters-tests</module>
        <module>examples</module>
    </modules>

    <properties>
<<<<<<< HEAD
        <maven.compiler.source>11</maven.compiler.source>
        <maven.compiler.target>11</maven.compiler.target>
        <maven.deploy.plugin.version>3.1.1</maven.deploy.plugin.version>
=======
        <maven.compiler.source>1.8</maven.compiler.source>
        <maven.compiler.target>1.8</maven.compiler.target>
        <maven.deploy.plugin.version>3.1.2</maven.deploy.plugin.version>
>>>>>>> 12a2f44d
        <log4j.version>2.20.0</log4j.version>
        <log4j.version>2.23.1</log4j.version>
        <slf4j.version>2.0.7</slf4j.version>
        <jackson.version>2.17.0</jackson.version>
        <aws.sdk.version>2.25.35</aws.sdk.version>
        <aws.xray.recorder.version>2.15.1</aws.xray.recorder.version>
        <payloadoffloading-common.version>2.1.3</payloadoffloading-common.version>
        <project.build.sourceEncoding>UTF-8</project.build.sourceEncoding>
        <lambda.core.version>1.2.3</lambda.core.version>
        <lambda.events.version>3.11.2</lambda.events.version>
        <lambda.serial.version>1.1.2</lambda.serial.version>
        <maven-compiler-plugin.version>3.13.0</maven-compiler-plugin.version>
        <aspectj.version>1.9.7</aspectj.version>
        <aspectj-maven-plugin.version>1.14</aspectj-maven-plugin.version>
        <maven-surefire-plugin.version>3.1.2</maven-surefire-plugin.version>
        <jacoco-maven-plugin.version>0.8.12</jacoco-maven-plugin.version>
        <nexus-staging-maven-plugin.version>1.6.13</nexus-staging-maven-plugin.version>
        <maven-javadoc-plugin.version>3.6.3</maven-javadoc-plugin.version>
        <maven-source-plugin.version>3.3.0</maven-source-plugin.version>
        <maven-gpg-plugin.version>3.1.0</maven-gpg-plugin.version>
        <junit.version>5.10.2</junit.version>
        <aws-embedded-metrics.version>1.0.6</aws-embedded-metrics.version>
        <jmespath.version>0.6.0</jmespath.version>
        <elastic.version>1.6.0</elastic.version>
        <mockito.version>5.6.0</mockito.version>

        <!-- As we have a .mvn directory at the root of the project, this will evaluate to the root directory
            regardless of where maven is run - sub-module, or root. -->
        <project.rootdir>${maven.multiModuleProjectDirectory}</project.rootdir>
    </properties>

    <dependencyManagement>
        <dependencies>
            <dependency>
                <groupId>software.amazon.lambda</groupId>
                <artifactId>powertools-common</artifactId>
                <version>${project.version}</version>
            </dependency>
            <dependency>
                <groupId>software.amazon.lambda</groupId>
                <artifactId>powertools-serialization</artifactId>
                <version>${project.version}</version>
            </dependency>
            <dependency>
                <groupId>software.amazon.lambda</groupId>
                <artifactId>powertools-logging</artifactId>
                <version>${project.version}</version>
            </dependency>
            <dependency>
                <groupId>software.amazon.lambda</groupId>
                <artifactId>powertools-logging-log4j</artifactId>
                <version>${project.version}</version>
            </dependency>
            <dependency>
                <groupId>software.amazon.lambda</groupId>
                <artifactId>powertools-logging-logback</artifactId>
                <version>${project.version}</version>
            </dependency>
            <dependency>
                <groupId>software.amazon.lambda</groupId>
                <artifactId>powertools-sqs</artifactId>
                <version>${project.version}</version>
            </dependency>
            <dependency>
                <groupId>software.amazon.lambda</groupId>
                <artifactId>powertools-tracing</artifactId>
                <version>${project.version}</version>
            </dependency>
            <dependency>
                <groupId>com.amazonaws</groupId>
                <artifactId>aws-lambda-java-core</artifactId>
                <version>${lambda.core.version}</version>
            </dependency>
            <dependency>
                <groupId>com.amazonaws</groupId>
                <artifactId>aws-lambda-java-events</artifactId>
                <version>${lambda.events.version}</version>
            </dependency>
            <dependency>
                <groupId>com.amazonaws</groupId>
                <artifactId>aws-lambda-java-serialization</artifactId>
                <version>${lambda.serial.version}</version>
            </dependency>
            <dependency>
                <groupId>software.amazon.awssdk</groupId>
                <artifactId>bom</artifactId>
                <version>${aws.sdk.version}</version>
                <type>pom</type>
                <scope>import</scope>
            </dependency>
            <dependency>
                <groupId>software.amazon.awssdk</groupId>
                <artifactId>http-client-spi</artifactId>
                <version>${aws.sdk.version}</version>
            </dependency>
            <dependency>
                <groupId>software.amazon.awssdk</groupId>
                <artifactId>url-connection-client</artifactId>
                <version>${aws.sdk.version}</version>
            </dependency>
            <dependency>
                <groupId>io.burt</groupId>
                <artifactId>jmespath-jackson</artifactId>
                <version>${jmespath.version}</version>
            </dependency>
            <dependency>
                <groupId>software.amazon.payloadoffloading</groupId>
                <artifactId>payloadoffloading-common</artifactId>
                <version>${payloadoffloading-common.version}</version>
            </dependency>
            <dependency>
                <groupId>org.aspectj</groupId>
                <artifactId>aspectjrt</artifactId>
                <version>${aspectj.version}</version>
            </dependency>
            <dependency>
                <groupId>com.fasterxml.jackson.core</groupId>
                <artifactId>jackson-databind</artifactId>
                <version>${jackson.version}</version>
            </dependency>
            <dependency>
                <groupId>com.fasterxml.jackson.core</groupId>
                <artifactId>jackson-core</artifactId>
                <version>${jackson.version}</version>
            </dependency>
            <dependency>
                <groupId>com.fasterxml.jackson.datatype</groupId>
                <artifactId>jackson-datatype-jsr310</artifactId>
                <version>${jackson.version}</version>
            </dependency>
            <dependency>
                <groupId>org.apache.logging.log4j</groupId>
                <artifactId>log4j-core</artifactId>
                <version>${log4j.version}</version>
            </dependency>
            <dependency>
                <groupId>org.apache.logging.log4j</groupId>
                <artifactId>log4j-slf4j-impl</artifactId>
                <version>${log4j.version}</version>
            </dependency>
            <dependency>
                <groupId>org.apache.logging.log4j</groupId>
                <artifactId>log4j-slf4j2-impl</artifactId>
                <version>${log4j.version}</version>
            </dependency>
            <dependency>
                <groupId>org.apache.logging.log4j</groupId>
                <artifactId>log4j-api</artifactId>
                <version>${log4j.version}</version>
            </dependency>
            <dependency>
                <groupId>org.apache.logging.log4j</groupId>
                <artifactId>log4j-layout-template-json</artifactId>
                <version>${log4j.version}</version>
            </dependency>
            <dependency>
                <groupId>org.apache.logging.log4j</groupId>
                <artifactId>log4j-jcl</artifactId>
                <version>${log4j.version}</version>
            </dependency>
            <dependency>
                <groupId>co.elastic.logging</groupId>
                <artifactId>logback-ecs-encoder</artifactId>
                <version>${elastic.version}</version>
            </dependency>
            <dependency>
                <groupId>org.slf4j</groupId>
                <artifactId>slf4j-api</artifactId>
                <version>${slf4j.version}</version>
            </dependency>
            <dependency>
                <groupId>com.amazonaws</groupId>
                <artifactId>aws-xray-recorder-sdk-core</artifactId>
                <version>${aws.xray.recorder.version}</version>
            </dependency>
            <dependency>
                <groupId>com.amazonaws</groupId>
                <artifactId>aws-xray-recorder-sdk-aws-sdk-core</artifactId>
                <version>${aws.xray.recorder.version}</version>
            </dependency>
            <dependency>
                <groupId>com.amazonaws</groupId>
                <artifactId>aws-xray-recorder-sdk-aws-sdk-v2</artifactId>
                <version>${aws.xray.recorder.version}</version>
            </dependency>
            <dependency>
                <groupId>com.amazonaws</groupId>
                <artifactId>aws-xray-recorder-sdk-aws-sdk-v2-instrumentor</artifactId>
                <version>${aws.xray.recorder.version}</version>
            </dependency>
            <dependency>
                <groupId>software.amazon.cloudwatchlogs</groupId>
                <artifactId>aws-embedded-metrics</artifactId>
                <version>${aws-embedded-metrics.version}</version>
            </dependency>

            <!-- Test dependencies -->
            <dependency>
                <groupId>org.junit</groupId>
                <artifactId>junit-bom</artifactId>
                <version>${junit.version}</version>
                <type>pom</type>
                <scope>import</scope>
            </dependency>
            <dependency>
                <groupId>org.junit-pioneer</groupId>
                <artifactId>junit-pioneer</artifactId>
                <version>1.9.1</version>
                <scope>test</scope>
            </dependency>
            <dependency>
                <groupId>org.apache.commons</groupId>
                <artifactId>commons-lang3</artifactId>
                <version>3.13.0</version>
                <scope>test</scope>
            </dependency>
            <dependency>
                <groupId>org.aspectj</groupId>
                <artifactId>aspectjweaver</artifactId>
                <version>${aspectj.version}</version>
                <scope>test</scope>
            </dependency>
            <dependency>
                <groupId>org.assertj</groupId>
                <artifactId>assertj-core</artifactId>
                <version>3.25.3</version>
                <scope>test</scope>
                <exclusions>
                    <exclusion>
                        <groupId>net.bytebuddy</groupId>
                        <artifactId>byte-buddy</artifactId>
                    </exclusion>
                </exclusions>
            </dependency>
            <dependency>
                <groupId>org.slf4j</groupId>
                <artifactId>slf4j-simple</artifactId>
                <version>${slf4j.version}</version>
                <scope>test</scope>
            </dependency>
            <dependency>
                <groupId>org.skyscreamer</groupId>
                <artifactId>jsonassert</artifactId>
                <version>1.5.1</version>
                <scope>test</scope>
            </dependency>
            <dependency>
                <groupId>org.aspectj</groupId>
                <artifactId>aspectjtools</artifactId>
                <version>${aspectj.version}</version>
            </dependency>
            <dependency>
                <groupId>org.mockito</groupId>
                <artifactId>mockito-core</artifactId>
                <version>${mockito.version}</version>
                <scope>test</scope>
            </dependency>
            <dependency>
                <groupId>com.amazonaws</groupId>
                <artifactId>aws-lambda-java-tests</artifactId>
                <version>1.1.1</version>
                <scope>test</scope>
            </dependency>
            <dependency>
                <groupId>com.github.tomakehurst</groupId>
                <artifactId>wiremock-jre8</artifactId>
                <version>2.35.1</version>
                <scope>test</scope>
            </dependency>
        </dependencies>
    </dependencyManagement>

    <build>
        <pluginManagement>
            <plugins>
                <plugin>
                    <groupId>org.apache.maven.plugins</groupId>
                    <artifactId>maven-compiler-plugin</artifactId>
                    <version>${maven-compiler-plugin.version}</version>
                </plugin>
                <plugin>
                    <groupId>dev.aspectj</groupId>
                    <artifactId>aspectj-maven-plugin</artifactId>
                    <version>${aspectj-maven-plugin.version}</version>
                </plugin>
                <plugin>
                    <groupId>org.apache.maven.plugins</groupId>
                    <artifactId>maven-surefire-plugin</artifactId>
                    <version>${maven-surefire-plugin.version}</version>
                </plugin>
                <plugin>
                    <groupId>org.jacoco</groupId>
                    <artifactId>jacoco-maven-plugin</artifactId>
                    <version>${jacoco-maven-plugin.version}</version>
                </plugin>
                <plugin>
                    <groupId>org.sonatype.plugins</groupId>
                    <artifactId>nexus-staging-maven-plugin</artifactId>
                    <version>${nexus-staging-maven-plugin.version}</version>
                </plugin>
                <plugin>
                    <groupId>org.apache.maven.plugins</groupId>
                    <artifactId>maven-source-plugin</artifactId>
                    <version>${maven-source-plugin.version}</version>
                </plugin>
                <plugin>
                    <groupId>org.apache.maven.plugins</groupId>
                    <artifactId>maven-javadoc-plugin</artifactId>
                    <version>${maven-javadoc-plugin.version}</version>
                </plugin>
                <plugin>
                    <groupId>org.apache.maven.plugins</groupId>
                    <artifactId>maven-gpg-plugin</artifactId>
                    <version>${maven-gpg-plugin.version}</version>
                </plugin>
            </plugins>
        </pluginManagement>
        <plugins>
            <plugin>
                <groupId>org.apache.maven.plugins</groupId>
                <artifactId>maven-compiler-plugin</artifactId>
                <configuration>
                    <source>${maven.compiler.source}</source>
                    <target>${maven.compiler.target}</target>
                    <useIncrementalCompilation>false</useIncrementalCompilation>
                </configuration>
            </plugin>
            <plugin>
                <groupId>org.apache.maven.plugins</groupId>
                <artifactId>maven-artifact-plugin</artifactId>
                <version>3.5.0</version>
                <configuration>
                    <reproducible>true</reproducible>
                </configuration>
            </plugin>
            <plugin>
                <groupId>dev.aspectj</groupId>
                <artifactId>aspectj-maven-plugin</artifactId>
                <version>${aspectj-maven-plugin.version}</version>
                <configuration>
                    <source>${maven.compiler.source}</source>
                    <target>${maven.compiler.target}</target>
                    <complianceLevel>${maven.compiler.target}</complianceLevel>
                    <Xlint>ignore</Xlint>
                    <encoding>${project.build.sourceEncoding}</encoding>
                </configuration>
                <executions>
                    <execution>
                        <goals>
                            <goal>compile</goal>
                            <goal>test-compile</goal>
                        </goals>
                    </execution>
                </executions>
                <dependencies>
                    <dependency>
                        <groupId>org.aspectj</groupId>
                        <artifactId>aspectjtools</artifactId>
                        <version>${aspectj.version}</version>
                    </dependency>
                </dependencies>
            </plugin>
            <plugin>
                <groupId>org.apache.maven.plugins</groupId>
                <artifactId>maven-surefire-plugin</artifactId>
            </plugin>
            <plugin>
                <groupId>org.jacoco</groupId>
                <artifactId>jacoco-maven-plugin</artifactId>
                <executions>
                    <execution>
                        <goals>
                            <goal>prepare-agent</goal>
                        </goals>
                    </execution>
                    <!-- attached to Maven test phase -->
                    <execution>
                        <id>report</id>
                        <phase>test</phase>
                        <goals>
                            <goal>report</goal>
                        </goals>
                    </execution>
                </executions>
            </plugin>
            <plugin>
                <groupId>org.sonatype.plugins</groupId>
                <artifactId>nexus-staging-maven-plugin</artifactId>
                <extensions>true</extensions>
                <configuration>
                    <serverId>ossrh</serverId>
                    <nexusUrl>https://aws.oss.sonatype.org</nexusUrl>
                    <autoReleaseAfterClose>true</autoReleaseAfterClose>
                </configuration>
            </plugin>
            <plugin>
                <groupId>org.apache.maven.plugins</groupId>
                <artifactId>maven-surefire-plugin</artifactId>
                <configuration>
                    <systemPropertyVariables>
                        <!-- TODO: remove when updating mockito / bytebuddy with Java21 compat -->
                        <net.bytebuddy.experimental>true</net.bytebuddy.experimental>
                    </systemPropertyVariables>
                </configuration>
            </plugin>
            <plugin>
                <groupId>org.apache.maven.plugins</groupId>
                <artifactId>maven-checkstyle-plugin</artifactId>
                <version>3.3.0</version>
                <configuration>
                    <propertyExpansion>basedir=${project.rootdir}</propertyExpansion>
                    <configLocation>checkstyle.xml</configLocation>
                    <consoleOutput>true</consoleOutput>
                    <failsOnError>true</failsOnError>
                    <linkXRef>false</linkXRef>
                </configuration>
                <!-- does not work without this dependency -->
                <dependencies>
                    <dependency>
                        <groupId>com.puppycrawl.tools</groupId>
                        <artifactId>checkstyle</artifactId>
                        <version>10.12.3</version>
                    </dependency>
                </dependencies>
                <executions>
                    <execution>
                        <goals>
                            <goal>check</goal>
                        </goals>
                    </execution>
                </executions>
            </plugin>
        </plugins>
    </build>

    <profiles>
        <profile>
            <id>release</id>
            <build>
                <plugins>
                    <plugin>
                        <groupId>org.apache.maven.plugins</groupId>
                        <artifactId>maven-gpg-plugin</artifactId>
                        <executions>
                            <execution>
                                <id>sign-artifacts</id>
                                <phase>verify</phase>
                                <goals>
                                    <goal>sign</goal>
                                </goals>
                                <configuration>
                                    <gpgArguments>
                                        <arg>--pinentry-mode</arg>
                                        <arg>loopback</arg>
                                    </gpgArguments>
                                </configuration>
                            </execution>
                        </executions>
                    </plugin>
                    <plugin>
                        <groupId>org.apache.maven.plugins</groupId>
                        <artifactId>maven-source-plugin</artifactId>
                        <executions>
                            <execution>
                                <id>attach-sources</id>
                                <goals>
                                    <goal>jar-no-fork</goal>
                                </goals>
                            </execution>
                        </executions>
                    </plugin>
                    <plugin>
                        <groupId>org.apache.maven.plugins</groupId>
                        <artifactId>maven-javadoc-plugin</artifactId>
                        <configuration>
                            <doclint>none</doclint>
                            <detectJavaApiLink>false</detectJavaApiLink>
                        </configuration>
                        <executions>
                            <execution>
                                <id>attach-javadocs</id>
                                <goals>
                                    <goal>jar</goal>
                                </goals>
                            </execution>
                        </executions>
                    </plugin>
                </plugins>
            </build>
        </profile>
        <profile>
            <id>build-with-spotbugs</id>
            <activation>
                <activeByDefault>false</activeByDefault>
            </activation>
            <build>
                <plugins>
                    <plugin>
                        <groupId>com.github.spotbugs</groupId>
                        <artifactId>spotbugs-maven-plugin</artifactId>
                        <version>4.8.4.0</version>
                        <executions>
                            <execution>
                                <id>test</id>
                                <goals>
                                    <goal>check</goal>
                                </goals>
                            </execution>
                        </executions>
                        <configuration>
                            <xmlOutput>true</xmlOutput>
                            <excludeFilterFile>${project.rootdir}/spotbugs-exclude.xml</excludeFilterFile>
                        </configuration>
                    </plugin>
                </plugins>
            </build>
        </profile>
        <profile>
            <id>jdk16</id>
            <activation>
                <jdk>[16,)</jdk>
            </activation>
            <build>
                <plugins>
                    <plugin>
                        <groupId>org.apache.maven.plugins</groupId>
                        <artifactId>maven-surefire-plugin</artifactId>
                        <version>3.1.2</version>
                        <configuration>
                            <argLine>
                                @{argLine}
                                --add-opens java.base/java.util=ALL-UNNAMED
                                --add-opens java.base/java.lang=ALL-UNNAMED
                            </argLine>
                        </configuration>
                    </plugin>
                </plugins>
            </build>
        </profile>
    </profiles>

</project><|MERGE_RESOLUTION|>--- conflicted
+++ resolved
@@ -64,15 +64,9 @@
     </modules>
 
     <properties>
-<<<<<<< HEAD
         <maven.compiler.source>11</maven.compiler.source>
         <maven.compiler.target>11</maven.compiler.target>
-        <maven.deploy.plugin.version>3.1.1</maven.deploy.plugin.version>
-=======
-        <maven.compiler.source>1.8</maven.compiler.source>
-        <maven.compiler.target>1.8</maven.compiler.target>
         <maven.deploy.plugin.version>3.1.2</maven.deploy.plugin.version>
->>>>>>> 12a2f44d
         <log4j.version>2.20.0</log4j.version>
         <log4j.version>2.23.1</log4j.version>
         <slf4j.version>2.0.7</slf4j.version>
