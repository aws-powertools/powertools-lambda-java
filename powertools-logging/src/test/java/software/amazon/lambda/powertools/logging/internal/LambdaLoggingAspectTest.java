--- conflicted
+++ resolved
@@ -14,17 +14,15 @@
 
 package software.amazon.lambda.powertools.logging.internal;
 
+import static java.util.Collections.singletonList;
+import static java.util.stream.Collectors.joining;
 import static org.apache.commons.lang3.reflect.FieldUtils.writeStaticField;
 import static org.assertj.core.api.Assertions.assertThat;
 import static org.assertj.core.api.Assertions.contentOf;
 import static org.mockito.Mockito.mockStatic;
 import static org.mockito.Mockito.when;
 import static org.mockito.MockitoAnnotations.openMocks;
-<<<<<<< HEAD
-=======
-import static org.skyscreamer.jsonassert.JSONAssert.assertEquals;
 import static software.amazon.lambda.powertools.common.internal.SystemWrapper.getProperty;
->>>>>>> e7757c76
 import static software.amazon.lambda.powertools.common.internal.SystemWrapper.getenv;
 import static software.amazon.lambda.powertools.logging.internal.PowertoolsLoggedFields.FUNCTION_ARN;
 import static software.amazon.lambda.powertools.logging.internal.PowertoolsLoggedFields.FUNCTION_COLD_START;
@@ -41,6 +39,7 @@
 import com.amazonaws.services.lambda.runtime.events.APIGatewayProxyRequestEvent;
 import com.amazonaws.services.lambda.runtime.events.APIGatewayV2HTTPEvent;
 import com.amazonaws.services.lambda.runtime.events.ApplicationLoadBalancerRequestEvent;
+import com.amazonaws.services.lambda.runtime.events.SQSEvent;
 import com.amazonaws.services.lambda.runtime.tests.annotations.Event;
 import com.fasterxml.jackson.databind.ObjectMapper;
 import java.io.ByteArrayInputStream;
@@ -51,21 +50,14 @@
 import java.lang.reflect.Method;
 import java.nio.channels.FileChannel;
 import java.nio.charset.StandardCharsets;
+import java.nio.file.Files;
 import java.nio.file.NoSuchFileException;
 import java.nio.file.Paths;
 import java.nio.file.StandardOpenOption;
-<<<<<<< HEAD
 import java.util.Collections;
+import org.json.JSONException;
 import org.junit.jupiter.api.AfterEach;
-=======
-import java.util.List;
-import java.util.Map;
-import java.util.stream.Collectors;
-import org.apache.logging.log4j.Level;
-import org.apache.logging.log4j.ThreadContext;
-import org.json.JSONException;
 import org.junit.jupiter.api.Assertions;
->>>>>>> e7757c76
 import org.junit.jupiter.api.BeforeEach;
 import org.junit.jupiter.api.Test;
 import org.junit.jupiter.params.ParameterizedTest;
@@ -75,19 +67,7 @@
 import org.slf4j.event.Level;
 import software.amazon.lambda.powertools.common.internal.LambdaHandlerProcessor;
 import software.amazon.lambda.powertools.common.internal.SystemWrapper;
-<<<<<<< HEAD
-=======
-import software.amazon.lambda.powertools.logging.handlers.PowerLogToolApiGatewayHttpApiCorrelationId;
-import software.amazon.lambda.powertools.logging.handlers.PowerLogToolApiGatewayRestApiCorrelationId;
-import software.amazon.lambda.powertools.logging.handlers.PowerLogToolEnabled;
-import software.amazon.lambda.powertools.logging.handlers.PowerLogToolEnabledForStream;
-import software.amazon.lambda.powertools.logging.handlers.PowerToolDisabled;
-import software.amazon.lambda.powertools.logging.handlers.PowerToolDisabledForStream;
 import software.amazon.lambda.powertools.logging.handlers.PowerToolLogEventDisabled;
-import software.amazon.lambda.powertools.logging.handlers.PowerToolLogEventEnabled;
-import software.amazon.lambda.powertools.logging.handlers.PowerToolLogEventEnabledForStream;
-import software.amazon.lambda.powertools.logging.handlers.PowerToolLogEventEnabledWithCustomMapper;
->>>>>>> e7757c76
 import software.amazon.lambda.powertools.logging.handlers.PowertoolsLogAlbCorrelationId;
 import software.amazon.lambda.powertools.logging.handlers.PowertoolsLogApiGatewayHttpApiCorrelationId;
 import software.amazon.lambda.powertools.logging.handlers.PowertoolsLogApiGatewayRestApiCorrelationId;
@@ -222,20 +202,6 @@
         assertThat(debugEnabled).isTrue();
     }
 
-    @Test
-    void shouldLogDebugWhenSamplingEnvVarEqualsOne() throws IllegalAccessException {
-        // GIVEN
-        writeStaticField(LambdaLoggingAspect.class, "SAMPLING_RATE", "1", true);
-        PowertoolsLogEnabled handler = new PowertoolsLogEnabled();
-
-        // WHEN
-        handler.handleRequest(new Object(), context);
-
-        // THEN
-        File logFile = new File("target/logfile.json");
-        assertThat(contentOf(logFile)).contains("Test debug event");
-    }
-
     /**
      * If POWERTOOLS_LOGGER_LOG_EVENT was set to true, the handler should log, despite @Logging(logEvent=false)
      *
@@ -244,24 +210,21 @@
     @Test
     void shouldLogEventForHandlerWhenEnvVariableSetToTrue() throws IOException, IllegalAccessException, JSONException {
         try {
-            writeStaticField(LambdaLoggingAspect.class, "LOG_EVENT", Boolean.TRUE, true);
+            writeStaticField(LambdaLoggingAspect.class, "LOG_EVENT", "true", true);
 
             requestHandler = new PowerToolLogEventDisabled();
-            S3EventNotification s3EventNotification = s3EventNotification();
-
-            requestHandler.handleRequest(s3EventNotification, context);
-
-            Map<String, Object> log = parseToMap(Files.lines(Paths.get("target/logfile.json")).collect(joining()));
-
-            String event = (String) log.get("message");
-
-            String expectEvent = new BufferedReader(
-                    new InputStreamReader(this.getClass().getResourceAsStream("/s3EventNotification.json")))
-                    .lines().collect(joining("\n"));
-
-            assertEquals(expectEvent, event, false);
+
+            SQSEvent.SQSMessage message = new SQSEvent.SQSMessage();
+            message.setBody("body");
+            message.setMessageId("1234abcd");
+            message.setAwsRegion("eu-west-1");
+
+            requestHandler.handleRequest(message, context);
+
+            File logFile = new File("target/logfile.json");
+            assertThat(contentOf(logFile)).contains("\"body\":\"body\"").contains("\"messageId\":\"1234abcd\"").contains("\"awsRegion\":\"eu-west-1\"");
         } finally {
-            writeStaticField(LambdaLoggingAspect.class, "LOG_EVENT", Boolean.FALSE, true);
+            writeStaticField(LambdaLoggingAspect.class, "LOG_EVENT", "false", true);
         }
     }
 
@@ -273,12 +236,25 @@
     @Test
     void shouldNotLogEventForHandlerWhenEnvVariableSetToFalse() throws IOException {
         requestHandler = new PowerToolLogEventDisabled();
-        S3EventNotification s3EventNotification = s3EventNotification();
-
-        requestHandler.handleRequest(s3EventNotification, context);
+
+        requestHandler.handleRequest(singletonList("ListOfOneElement"), context);
 
         Assertions.assertEquals(0,
                 Files.lines(Paths.get("target/logfile.json")).collect(joining()).length());
+    }
+
+    @Test
+    void shouldLogDebugWhenSamplingEnvVarEqualsOne() throws IllegalAccessException {
+        // GIVEN
+        writeStaticField(LambdaLoggingAspect.class, "SAMPLING_RATE", "1", true);
+        PowertoolsLogEnabled handler = new PowertoolsLogEnabled();
+
+        // WHEN
+        handler.handleRequest(new Object(), context);
+
+        // THEN
+        File logFile = new File("target/logfile.json");
+        assertThat(contentOf(logFile)).contains("Test debug event");
     }
 
     @Test
@@ -354,7 +330,7 @@
 
             requestHandler.handleRequest(new Object(), context);
 
-            assertThat(ThreadContext.getImmutableContext())
+            assertThat(MDC.getCopyOfContextMap())
                     .hasSize(EXPECTED_CONTEXT_SIZE + 1)
                     .containsEntry("xray_trace_id", xRayTraceId);
         }
@@ -385,7 +361,7 @@
         requestHandler = new PowertoolsLogEvent();
 
         // WHEN
-        requestHandler.handleRequest(Collections.singletonList("ListOfOneElement"), context);
+        requestHandler.handleRequest(singletonList("ListOfOneElement"), context);
 
         // THEN
         File logFile = new File("target/logfile.json");
@@ -399,7 +375,7 @@
         requestHandler = new PowertoolsLogEnabled();
 
         // WHEN
-        requestHandler.handleRequest(Collections.singletonList("ListOfOneElement"), context);
+        requestHandler.handleRequest(singletonList("ListOfOneElement"), context);
 
         // THEN
         File logFile = new File("target/logfile.json");
@@ -517,5 +493,4 @@
         resetLogLevels.invoke(null, level);
         writeStaticField(LambdaLoggingAspect.class, "LEVEL_AT_INITIALISATION", level, true);
     }
-
 }